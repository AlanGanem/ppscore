# Change Log
All notable changes to this project will be documented in this file.
This project adheres to [Semantic Versioning](http://semver.org/).

<<<<<<< HEAD
## [Master] (unreleased)
__Default changes:__
- In `pps.score` changed the default of `random_seed` to `123` in order to enable reproducible results when comparing scores that are generated via `pps.score` or `pps.matrix`. The old behavior of drawing a random_seed per default was confusing. ([#32](https://github.com/8080labs/ppscore/issues/32))

=======
## [dev] (unreleased)
>>>>>>> b327689f
__Improvements:__
- Improve error message when using the wrong API ([#31](https://github.com/8080labs/ppscore/issues/31))

## [1.0.0]
__Breaking changes:__
- The case of the calculation for `regression` or `classification` __only depends on the data types__ and not the cardinality of a column any more. Also, it is not possible any more to pass the `task` to `pps.score`. This removes confusion about the inference of the final task. Some other special cases like `feature_is_id` still review the cardinality of a column.
- The return format of `pps.matrix` changed to a tidy dataframe
- Changed the format of the PPS dict. It now includes information about errors and special cases in the `case` field. Also, there is `is_valid_score`

__Improvements:__
- Added new kwargs to `pps.score` e.g. `cross_validation`, `random_seed` and `invalid_score`
- Added error messages when the input arguments are invalid
- Added more tests
- Added CHANGELOG<|MERGE_RESOLUTION|>--- conflicted
+++ resolved
@@ -2,14 +2,10 @@
 All notable changes to this project will be documented in this file.
 This project adheres to [Semantic Versioning](http://semver.org/).
 
-<<<<<<< HEAD
-## [Master] (unreleased)
+## [dev] (unreleased)
 __Default changes:__
 - In `pps.score` changed the default of `random_seed` to `123` in order to enable reproducible results when comparing scores that are generated via `pps.score` or `pps.matrix`. The old behavior of drawing a random_seed per default was confusing. ([#32](https://github.com/8080labs/ppscore/issues/32))
 
-=======
-## [dev] (unreleased)
->>>>>>> b327689f
 __Improvements:__
 - Improve error message when using the wrong API ([#31](https://github.com/8080labs/ppscore/issues/31))
 
